--- conflicted
+++ resolved
@@ -4,103 +4,8 @@
 from ophyd.status import wait as status_wait
 import bluesky.plan_stubs as bps
 from sst_funcs.printing import boxed_text, colored, whisper
-<<<<<<< HEAD
+from sst_base.positioners import DeadbandMixin
 
-
-class DeadbandMixin(Device, PositionerBase):
-    """
-    Should be the leftmost class in the inheritance list so that it grabs move first!
-
-    Must be combined with either EpicsMotor or PVPositioner, or some other class
-    that has a done_value attribute
-
-    An EpicsMotor subclass that has an absolute tolerance for moves.
-    If the readback is within tolerance of the setpoint, the MoveStatus
-    is marked as finished, even if the motor is still settling.
-
-    This prevents motors with long, but irrelevant, settling times from
-    adding overhead to scans.
-    """
-    tolerance = Cpt(Signal, value=-1, kind='config')
-    move_latch = Cpt(Signal, value=0, kind="omitted")
-    
-    def _done_moving(self, success=True, timestamp=None, value=None, **kwargs):
-        '''Call when motion has completed.  Runs ``SUB_DONE`` subscription.'''
-        if self.move_latch.get():
-            # print(f"{timestamp}: {self.name} marked done")
-            if success:
-                self._run_subs(sub_type=self.SUB_DONE, timestamp=timestamp,
-                               value=value)
-
-            self._run_subs(sub_type=self._SUB_REQ_DONE, success=success,
-                           timestamp=timestamp)
-            self._reset_sub(self._SUB_REQ_DONE)
-            self.move_latch.put(0)
-            
-    def move(self, position, wait=True, **kwargs):
-        tolerance = self.tolerance.get()
-        if tolerance < 0:
-            self.move_latch.put(1)
-            return super().move(position, wait=wait, **kwargs)
-        else:
-            status = super().move(position, wait=False, **kwargs)
-            setpoint = position
-            done_value = getattr(self, "done_value", 1)
-            def check_deadband(value, timestamp, **kwargs):
-                if abs(value - setpoint) < tolerance:
-                    # print(f"{timestamp}: {self.name} {value} within tolerance of {setpoint}, sending {done_value}")
-                    self._done_moving(timestamp=timestamp, success=True, value=done_value)
-                else:
-                    pass
-                    # print(f"{timestamp}: {self.name}, {value} not within {tolerance} of {setpoint}")
-                    
-            def clear_deadband(*args, timestamp=None, **kwargs):
-                # print(f"{timestamp}: Ran deadband clear for {self.name}")
-                self.clear_sub(check_deadband, event_type=self.SUB_READBACK)
-
-            self.subscribe(clear_deadband, event_type=self._SUB_REQ_DONE, run=False)
-            self.move_latch.put(1)
-            self.subscribe(check_deadband, event_type=self.SUB_READBACK, run=True)
-
-            try:
-                if wait:
-                    status_wait(status)
-            except KeyboardInterrupt:
-                self.stop()
-                raise
-
-            return status
-
-
-class DeadbandEpicsMotor(DeadbandMixin, EpicsMotor):
-    """
-    An EpicsMotor subclass that has an absolute tolerance for moves.
-    If the readback is within tolerance of the setpoint, the MoveStatus
-    is marked as finished, even if the motor is still settling.
-
-    This prevents motors with long, but irrelevant, settling times from
-    adding overhead to scans.
-
-    This class is designed to be subclassed.
-    """
-    pass
-
-
-class DeadbandPVPositioner(DeadbandMixin, PVPositioner):
-    """
-    A PVPositioner subclass that has an absolute tolerance for moves.
-    If the readback is within tolerance of the setpoint, the MoveStatus
-    is marked as finished, even if the motor is still settling.
-
-    This prevents motors with long, but irrelevant, settling times from
-    adding overhead to scans.
-
-    This class is designed to be subclassed.
-    """
-    pass
-=======
-from sst_base.positioners import DeadbandMixin
->>>>>>> 0c11ba69
 
 
 class FMBOEpicsMotor(EpicsMotor):
